--- conflicted
+++ resolved
@@ -98,15 +98,9 @@
 # install
 target.path = /usr/bin/
 loglevel.files = bin/set_sync_log_level
-<<<<<<< HEAD
-loglevel.path = /etc/sync/
+loglevel.path = /etc/buteo/
 service.files = bin/msyncd.service
 service.path = /usr/lib/systemd/user/
-=======
-loglevel.path = /etc/buteo/
-meego.files = bin/msyncd.desktop
-meego.path = /etc/xdg/autostart/
->>>>>>> 243b130a
 syncwidget.path = /etc/syncwidget/
 syncwidget.files = com.meego.msyncd
 INSTALLS += target \

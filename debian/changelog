--- conflicted
+++ resolved
@@ -1,14 +1,9 @@
 sync-fw (0.5.8) stable; urgency=low
 
-<<<<<<< HEAD
+  * Fixes: NB#226015 - contains() method used before indexing QMap
   * Added functions for getting/setting normal schedule enabled to SyncSchedule
 
  -- Lassi Vaatamoinen <ext-lassi.vaatamoinen@nokia.com>  Tue, 08 Feb 2011 16:36:41 +0200
-=======
-  * Fixes: NB#226015 - contains() method used before indexing QMap
-
- -- Juha Paalijärvi <juha.paalijarvi@ixonos.com>  Tue, 08 Feb 2011 13:49:34 +0200
->>>>>>> d96928ce
 
 sync-fw (0.5.7) stable; urgency=low
 
